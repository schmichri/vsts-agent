--- conflicted
+++ resolved
@@ -23,14 +23,9 @@
         private Mock<IConfigurationStore> _store;
         private Mock<IExtensionManager> _extnMgr;
         private Mock<IServiceControlManager> _serviceControlManager;
-<<<<<<< HEAD
         private IRSAKeyManager _rsaKeyManager;
         private ICapabilitiesManager _capabilitiesManager;
         private DeploymentAgentConfiguration _deploymentAgentConfiguration;
-=======
-        private Mock<IRSAKeyManager> _rsaKeyManager;
-        private ICapabilitiesManager _capabilitiesManager;
->>>>>>> cb41386c
         private string _expectedToken = "expectedToken";
         private string _expectedServerUrl = "https://localhost";
         private string _expectedVSTSServerUrl = "https://L0ConfigTest.visualstudio.com";
@@ -41,12 +36,8 @@
         private string _expectedAuthType = "pat";
         private string _expectedWorkFolder = "_work";
         private int _expectedPoolId = 1;
-<<<<<<< HEAD
-=======
         private RSA rsa = null;
->>>>>>> cb41386c
         private AgentSettings _configMgrAgentSettings = new AgentSettings();
-
 
         public ConfigurationManagerL0()
         {
@@ -56,10 +47,8 @@
             _store = new Mock<IConfigurationStore>();
             _extnMgr = new Mock<IExtensionManager>();
             _serviceControlManager = new Mock<IServiceControlManager>();
-<<<<<<< HEAD
             _rsaKeyManager = new RSAEncryptedFileKeyManager();
-=======
-            _rsaKeyManager = new Mock<IRSAKeyManager>();
+            _capabilitiesManager = new CapabilitiesManager();
 
 
 #if !OS_WINDOWS
@@ -69,34 +58,21 @@
             File.WriteAllText(eulaFile, "testeulafile");
 #endif
 
->>>>>>> cb41386c
             _capabilitiesManager = new CapabilitiesManager();
 
             _agentServer.Setup(x => x.ConnectAsync(It.IsAny<VssConnection>())).Returns(Task.FromResult<object>(null));
 
             _store.Setup(x => x.IsConfigured()).Returns(false);
             _store.Setup(x => x.HasCredentials()).Returns(false);
-
             _store.Setup(x => x.GetSettings()).Returns(
                 () => _configMgrAgentSettings
                 );
-<<<<<<< HEAD
 
            _store.Setup(x => x.SaveSettings(It.IsAny<AgentSettings>())).Callback((AgentSettings settings) =>
                {
                    _configMgrAgentSettings = settings;
                });
 
-           _credMgr.Setup(x => x.GetCredentialProvider(It.IsAny<string>())).Returns(new TestAgentCredential());
-
-           _serviceControlManager.Setup(x => x.GenerateScripts(It.IsAny<AgentSettings>()));
-=======
-
-            _store.Setup(x => x.SaveSettings(It.IsAny<AgentSettings>())).Callback((AgentSettings settings) =>
-            {
-                _configMgrAgentSettings = settings;
-            });
-
             _credMgr.Setup(x => x.GetCredentialProvider(It.IsAny<string>())).Returns(new TestAgentCredential());
 
             _serviceControlManager.Setup(x => x.GenerateScripts(It.IsAny<AgentSettings>()));
@@ -115,32 +91,6 @@
             rsa.KeySize = 2048;
 
             _rsaKeyManager.Setup(x => x.CreateKey()).Returns(rsa);
-        }
-
-        private TestHostContext CreateTestContext([CallerMemberName] String testName = "")
-        {
-            TestHostContext tc = new TestHostContext(this, testName);
-            tc.SetSingleton<ICredentialManager>(_credMgr.Object);
-            tc.SetSingleton<IPromptManager>(_promptManager.Object);
-            tc.SetSingleton<IConfigurationStore>(_store.Object);
-            tc.SetSingleton<IExtensionManager>(_extnMgr.Object);
-            tc.SetSingleton<IAgentServer>(_agentServer.Object);
-            tc.SetSingleton<ICapabilitiesManager>(_capabilitiesManager);
-            tc.SetSingleton<IServiceControlManager>(_serviceControlManager.Object);
-
-            tc.SetSingleton<IRSAKeyManager>(_rsaKeyManager.Object);
-            tc.EnqueueInstance<IAgentServer>(_agentServer.Object);
->>>>>>> cb41386c
-
-            var expectedPools = new List<TaskAgentPool>() { new TaskAgentPool(_expectedPoolName) { Id = _expectedPoolId } };
-            _agentServer.Setup(x => x.GetAgentPoolsAsync(It.IsAny<string>())).Returns(Task.FromResult(expectedPools));
-
-            var expectedAgents = new List<TaskAgent>();
-            _agentServer.Setup(x => x.GetAgentsAsync(It.IsAny<int>(), It.IsAny<string>())).Returns(Task.FromResult(expectedAgents));
-
-            var expectedAgent = new TaskAgent(_expectedAgentName) { Id = 1 };
-            _agentServer.Setup(x => x.AddAgentAsync(It.IsAny<int>(), It.IsAny<TaskAgent>())).Returns(Task.FromResult(expectedAgent));
-            _agentServer.Setup(x => x.UpdateAgentAsync(It.IsAny<int>(), It.IsAny<TaskAgent>())).Returns(Task.FromResult(expectedAgent));
         }
 
        private TestHostContext CreateTestContext([CallerMemberName] String testName = "")
@@ -214,11 +164,7 @@
         [Fact]
         [Trait("Level", "L0")]
         [Trait("Category", "ConfigurationManagement")]
-<<<<<<< HEAD
         public void CanEnsureDeploymentAgentConfigureVSTSScenario()
-=======
-        public async Task CanEnsureConfigure()
->>>>>>> cb41386c
         {
             using (TestHostContext tc = CreateTestContext())
             {
@@ -233,7 +179,6 @@
                     tc,
                     new[]
                     {
-<<<<<<< HEAD
                         "configure",
                         "--deploymentagent",
                         "--url", _expectedVSTSServerUrl,
@@ -250,22 +195,6 @@
                 _configMgrAgentSettings = null;
 
                 _extnMgr.Setup(x => x.GetExtensions<IConfigurationProvider>()).Returns(GetConfigurationProviderList(tc));
-=======
-                       "configure",
-#if !OS_WINDOWS
-                       "--acceptteeeula", 
-#endif                       
-                       "--url", _expectedServerUrl,
-                       "--agent", _expectedAgentName,
-                       "--pool", _expectedPoolName,
-                       "--work", _expectedWorkFolder,
-                       "--auth", _expectedAuthType,
-                       "--token", _expectedToken
-                    });
-                trace.Info("Constructed.");
-                _store.Setup(x => x.IsConfigured()).Returns(false);
-                _configMgrAgentSettings = null;
->>>>>>> cb41386c
 
                 var expectedQueues = new List<TaskAgentQueue>() { new TaskAgentQueue() { Id = 2 , Pool = new TaskAgentPoolReference(new Guid(), 3) } };
                 _agentServer.Setup(x => x.GetAgentQueuesAsync(It.IsAny<string>(),It.IsAny<string>())).Returns(Task.FromResult(expectedQueues));
@@ -277,16 +206,10 @@
 
                 trace.Info("Configured, verifying all the parameter value");
                 var s = configManager.LoadSettings();
-<<<<<<< HEAD
+                Assert.NotNull(s);
                 Assert.True(s.ServerUrl.Equals(_expectedVSTSServerUrl));
                 Assert.True(s.AgentName.Equals(_expectedAgentName));
                 Assert.True(s.PoolId.Equals(3));
-=======
-                Assert.NotNull(s);
-                Assert.True(s.ServerUrl.Equals(_expectedServerUrl));
-                Assert.True(s.AgentName.Equals(_expectedAgentName));
-                Assert.True(s.PoolId.Equals(_expectedPoolId));
->>>>>>> cb41386c
                 Assert.True(s.WorkFolder.Equals(_expectedWorkFolder));
             }
         }
